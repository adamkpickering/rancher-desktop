import fs from 'fs';
import os from 'os';
import path from 'path';

import { findHomeDir } from '@kubernetes/client-node';

import K3sHelper from '@pkg/backend/k3sHelper';
import { State } from '@pkg/backend/k8s';
import { Settings, ContainerEngine } from '@pkg/config/settings';
import { runInDebugMode } from '@pkg/config/settingsImpl';
import type { IntegrationManager } from '@pkg/integrations/integrationManager';
import mainEvents from '@pkg/main/mainEvents';
import BackgroundProcess from '@pkg/utils/backgroundProcess';
import { spawn, spawnFile } from '@pkg/utils/childProcess';
import clone from '@pkg/utils/clone';
import Logging from '@pkg/utils/logging';
import paths from '@pkg/utils/paths';
import { executable } from '@pkg/utils/resources';
import { defined, RecursivePartial } from '@pkg/utils/typeUtils';

const console = Logging.integrations;

/**
 * A list of distributions in which we should never attempt to integrate with.
 */
const DISTRO_BLACKLIST = [
  'rancher-desktop', // That's ourselves
  'rancher-desktop-data', // Another internal distro
  'docker-desktop', // Not meant for interactive use
  'docker-desktop-data', // Not meant for interactive use
];

/**
 * Represents a WSL distro, as output by `wsl.exe --list --verbose`.
 */
export class WSLDistro {
  name: string;
  version: number;

  constructor(name: string, version: number) {
    this.name = name;
    if (![1, 2].includes(version)) {
      throw new Error(`version "${ version }" is not recognized by Rancher Desktop`);
    }
    this.version = version;
  }
}

/**
 * WindowsIntegrationManager manages various integrations on Windows, for both
 * the Win32 host, as well as for each (foreign) WSL distribution.
 * This includes:
 * - Docker socket forwarding.
 * - Kubeconfig.
 * - docker CLI plugin executables (WSL distributions only).
 */
export default class WindowsIntegrationManager implements IntegrationManager {
  /** A snapshot of the application-wide settings. */
  protected settings: RecursivePartial<Settings> = {};

  /** Background processes for docker socket forwarding, per WSL distribution. */
  protected distroSocketProxyProcesses: Record<string, BackgroundProcess> = {};

  /** Background process for docker socket forwarding to the Windows host. */
  protected windowsSocketProxyProcess: BackgroundProcess;

  /** Whether integrations as a whole are enabled. */
  protected enforcing = false;

  /** Whether the backend is in a state where the processes should run. */
  protected backendReady = false;

  /** Extra debugging arguments for wsl-helper. */
  protected wslHelperDebugArgs: string[] = [];

  constructor() {
    mainEvents.on('settings-update', (settings) => {
      this.wslHelperDebugArgs = runInDebugMode(settings.application.debug) ? ['--verbose'] : [];
      this.settings = clone(settings);
      this.sync();
    });
    mainEvents.on('k8s-check-state', (mgr) => {
      this.backendReady = [State.STARTED, State.STARTING, State.DISABLED].includes(mgr.state);
      this.sync();
    });
    this.windowsSocketProxyProcess = new BackgroundProcess(
      'Win32 socket proxy',
      {
        spawn: async() => {
          const stream = await Logging['wsl-helper'].fdStream;

          console.debug('Spawning Windows docker proxy');

          return spawn(
            executable('wsl-helper'),
            ['docker-proxy', 'serve', ...this.wslHelperDebugArgs], {
              stdio:       ['ignore', stream, stream],
              windowsHide: true,
            });
        },
      });

    // Trigger a settings-update.
    mainEvents.emit('settings-write', {});
  }

  async enforce(): Promise<void> {
    this.enforcing = true;
    await this.sync();
  }

  async remove(): Promise<void> {
    this.enforcing = false;
    await this.sync();
  }

  async sync(): Promise<void> {
    try {
      const kubeconfigPath = await K3sHelper.findKubeConfigToUpdate('rancher-desktop');

      await Promise.all([
        this.syncHostSocketProxy(),
        this.syncHostDockerPlugins(),
        this.syncHostFile(),
        ...(await this.supportedDistros).map(distro => this.syncDistro(distro.name, kubeconfigPath)),
      ]);
    } catch (ex) {
      console.error(`Integration sync: Error: ${ ex }`);
    } finally {
      mainEvents.emit('integration-update', await this.listIntegrations());
    }
  }

  async syncDistro(distro: string, kubeconfigPath: string): Promise<void> {
    let state = this.settings.WSL?.integrations?.[distro] === true;

    console.debug(`Integration sync: ${ distro } -> ${ state }`);
    try {
      await Promise.all([
        this.syncDistroSocketProxy(distro, state),
        this.syncDistroDockerPlugins(distro, state),
        this.syncDistroKubeconfig(distro, kubeconfigPath, state),
      ]);
    } catch (ex) {
      console.error(`Failed to sync integration for ${ distro }: ${ ex }`);
      mainEvents.emit('settings-write', { WSL: { integrations: { [distro]: false } } });
      state = false;
    } finally {
      await this.markIntegration(distro, state);
    }
  }

  #wslExe = '';
  /**
   * The path to the wsl.exe executable.
   *
   * @note This is memoized.
   */
  protected get wslExe(): Promise<string> {
    if (this.#wslExe) {
      return Promise.resolve(this.#wslExe);
    }

    if (process.env.RD_TEST_WSL_EXE) {
      // Running under test; use the alternate executable.
      return Promise.resolve(process.env.RD_TEST_WSL_EXE);
    }

    const wslExe = path.join(process.env.SystemRoot ?? '', 'system32', 'wsl.exe');

    return new Promise((resolve, reject) => {
      fs.promises.access(wslExe, fs.constants.X_OK).then(() => {
        this.#wslExe = wslExe;
        resolve(wslExe);
      }).catch(reject);
    });
  }

  /**
   * Execute the given command line in the given WSL distribution.
   * Output is logged to the log file.
   */
  protected async execCommand(opts: {distro?: string, encoding?:BufferEncoding, root?: boolean, env?: Record<string, string>}, ...command: string[]):Promise<void> {
    const logStream = opts.distro ? Logging[`wsl-helper.${ opts.distro }`] : console;
    const args = [];

    if (opts.distro) {
      args.push('--distribution', opts.distro);
      if (opts.root) {
        args.push('--user', 'root');
      }
      args.push('--exec');
    }
    args.push(...command);
    console.debug(`Running ${ await this.wslExe } ${ args.join(' ') }`);

    await spawnFile(
      await this.wslExe,
      args,
      {
        env:         opts.env,
        encoding:    opts.encoding ?? 'utf-8',
        stdio:       ['ignore', logStream, logStream],
        windowsHide: true,
      },
    );
  }

  /**
   * Runs the `wsl.exe` command, either on the host or in a specified
   * WSL distro. Returns whatever it prints to stdout, and logs whatever
   * it prints to stderr.
   */
  protected async captureCommand(opts: {distro?: string, encoding?: BufferEncoding, env?: Record<string, string>}, ...command: string[]):Promise<string> {
    const logStream = opts.distro ? Logging[`wsl-helper.${ opts.distro }`] : console;
    const args = [];

    if (opts.distro) {
      args.push('--distribution', opts.distro, '--exec');
    }
    args.push(...command);
    console.debug(`Running ${ await this.wslExe } ${ args.join(' ') }`);

    const { stdout } = await spawnFile(
      await this.wslExe,
      args,
      {
        env:         opts.env,
        encoding:    opts.encoding ?? 'utf-8',
        stdio:       ['ignore', 'pipe', logStream],
        windowsHide: true,
      },
    );

    return stdout;
  }

  /**
   * Return the Linux path to the WSL helper executable.
   */
  protected async getLinuxToolPath(distro: string, tool: string): Promise<string> {
    // We need to get the Linux path to our helper executable; it is easier to
    // just get WSL to do the transformation for us.

    const logStream = Logging[`wsl-helper.${ distro }`];
    const { stdout } = await spawnFile(
      await this.wslExe,
      ['--distribution', distro, '--exec', '/bin/wslpath', '-a', '-u', tool],
      { stdio: ['ignore', 'pipe', logStream] },
    );

    return stdout.trim();
  }

  protected async syncHostSocketProxy(): Promise<void> {
    const reason = this.dockerSocketProxyReason;

    console.debug(`Syncing Win32 socket proxy: ${ reason ? `should not run (${ reason })` : 'should run' }`);
    if (!reason) {
      this.windowsSocketProxyProcess.start();
    } else {
      await this.windowsSocketProxyProcess.stop();
    }
  }

  /**
   * Get the reason that the docker socket should not run; if it _should_ run,
   * returns undefined.
   */
  get dockerSocketProxyReason(): string | undefined {
    if (!this.enforcing) {
      return 'not enforcing';
    } else if (!this.backendReady) {
      return 'backend not ready';
    } else if (this.settings.containerEngine?.name !== ContainerEngine.MOBY) {
      return `unsupported container engine ${ this.settings.containerEngine?.name }`;
    }
  }

  /**
   * syncDistroSocketProxy ensures that the background process for the given
   * distribution is started or stopped, as desired.
   * @param distro The distribution to manage.
   * @param state Whether integration is enabled for the given distro.
   * @note this function must not throw.
   */
  protected async syncDistroSocketProxy(distro: string, state: boolean) {
    try {
      const shouldRun = state && !this.dockerSocketProxyReason;

      console.debug(`Syncing ${ distro } socket proxy: ${ shouldRun ? 'should' : 'should not' } run.`);
      if (shouldRun) {
        const linuxExecutable = await this.getLinuxToolPath(distro, executable('wsl-helper-linux'));
        const logStream = Logging[`wsl-helper.${ distro }`];

        this.distroSocketProxyProcesses[distro] ??= new BackgroundProcess(
          `${ distro } socket proxy`,
          {
            spawn: async() => {
              return spawn(await this.wslExe,
                ['--distribution', distro, '--user', 'root', '--exec', linuxExecutable,
                  'docker-proxy', 'serve', ...this.wslHelperDebugArgs],
                {
                  stdio:       ['ignore', await logStream.fdStream, await logStream.fdStream],
                  windowsHide: true,
                },
              );
            },
            destroy: async(child) => {
              child.kill('SIGTERM');
              // Ensure we kill the WSL-side process; sometimes things can get out
              // of sync.
              await this.execCommand({ distro, root: true },
                linuxExecutable, 'docker-proxy', 'kill', ...this.wslHelperDebugArgs);
            },
          });
        this.distroSocketProxyProcesses[distro].start();
      } else {
        await this.distroSocketProxyProcesses[distro]?.stop();
        if (!(distro in (this.settings.WSL?.integrations ?? {}))) {
          delete this.distroSocketProxyProcesses[distro];
        }
      }
    } catch (error) {
      console.error(`Error syncing ${ distro } distro socket proxy: ${ error }`);
    }
  }

  protected async syncHostDockerPlugins() {
    const pluginNames = await this.getHostDockerCliPluginNames();

    await Promise.all(pluginNames.map(name => this.syncHostDockerPlugin(name)));
  }

  protected async getWslDockerCliPluginNames(): Promise<string[]> {
    const resourcesBinDir = path.join(paths.resources, 'linux', 'bin');

    return (await fs.promises.readdir(resourcesBinDir)).filter((name) => {
      return name.startsWith('docker-') && !name.startsWith('docker-credential-');
    });
  }

  protected async getHostDockerCliPluginNames(): Promise<string[]> {
    const resourcesBinDir = path.join(paths.resources, os.platform(), 'bin');

    const pluginNamesWithExe = (await fs.promises.readdir(resourcesBinDir)).filter((name) => {
      return name.startsWith('docker-') && !name.startsWith('docker-credential-');
    });

    return pluginNamesWithExe.map(pluginName => pluginName.replace(/\.exe$/, ''));
  }

  protected async syncHostDockerPlugin(pluginName: string) {
    const homeDir = findHomeDir();

    if (!homeDir) {
      throw new Error("Can't find home directory");
    }
    const cliDir = path.join(homeDir, '.docker', 'cli-plugins');
    const srcPath = executable(pluginName as any); // It's an executable in `bin`
    const cliPath = path.join(cliDir, path.basename(srcPath));

    console.debug(`Syncing host ${ pluginName }: ${ srcPath } -> ${ cliPath }`);
    await fs.promises.mkdir(cliDir, { recursive: true });
    try {
      await fs.promises.copyFile(
        srcPath, cliPath,
        fs.constants.COPYFILE_EXCL | fs.constants.COPYFILE_FICLONE);
    } catch (error: any) {
      if (error?.code !== 'EEXIST') {
        console.error(`Failed to copy file ${ srcPath } to ${ cliPath }`, error);
      }
    }
  }

  protected async syncDistroDockerPlugins(distro: string, state: boolean): Promise<void> {
    const names = await this.getWslDockerCliPluginNames();

    await Promise.all(names.map(name => this.syncDistroDockerPlugin(distro, name, state)));
  }

  /**
   * syncDistroDockerPlugin ensures that a plugin is accessible in the given distro.
   * @param distro The distribution to manage.
   * @param pluginName The plugin to validate.
   * @param state Whether the plugin should be exposed.
   * @note this function must not throw.
   */
  protected async syncDistroDockerPlugin(distro: string, pluginName: string, state: boolean) {
    try {
<<<<<<< HEAD
      const srcPath = await this.getLinuxToolPath(distro, 'bin', pluginName);
      const executable = await this.getLinuxToolPath(distro, 'wsl-helper');
=======
      const srcPath = await this.getLinuxToolPath(distro,
        path.join(paths.resources, 'linux', 'bin', pluginName));
      const destDir = '$HOME/.docker/cli-plugins';
      const destPath = `${ destDir }/${ pluginName }`;
>>>>>>> 42fdf793

      console.debug(`Syncing docker plugin ${ pluginName } for distribution ${ distro }: ${ state }`);
      await this.execCommand({ distro }, executable, 'wsl', 'integration', 'docker-plugin', `--plugin=${ srcPath }`, `--state=${ state }`);
    } catch (error) {
      console.error(`Failed to sync ${ distro } docker plugin ${ pluginName }: ${ error }`.trim());
    }
  }

  protected async syncHostFile() {
    await Promise.all(
      (await this.supportedDistros).map((distro) => {
        return this.updateHostsFile(distro.name);
      }),
    );
  }

  protected async updateHostsFile(distro: string) {
    const entry = '192.168.1.2 gateway.rancher-desktop.internal';

    try {
      console.debug(`Update ${ distro } host file`);
      if (this.settings.experimental?.virtualMachine?.networkingTunnel) {
        await this.execCommand(
          { distro, root: true },
          await this.getLinuxToolPath(distro, executable('wsl-helper-linux')),
          'update-host',
          `--entries=${ entry }`,
        );
      } else {
        await this.execCommand(
          { distro, root: true },
          await this.getLinuxToolPath(distro, executable('wsl-helper-linux')),
          'update-host',
          `--remove`,
        );
      }
    } catch (error: any) {
      console.error(`Could not update ${ distro } host file`, error);
    }
  }

  protected async syncDistroKubeconfig(distro: string, kubeconfigPath: string, state: boolean) {
    const rdNetworking = this.settings.experimental?.virtualMachine?.networkingTunnel === true;

    try {
      console.debug(`Syncing ${ distro } kubeconfig`);
      await this.execCommand(
        {
          distro,
          env: {
            ...process.env,
            KUBECONFIG: kubeconfigPath,
            WSLENV:     `${ process.env.WSLENV }:KUBECONFIG/up`,
          },
        },
        await this.getLinuxToolPath(distro, executable('wsl-helper-linux')),
        'kubeconfig',
        `--enable=${ state && this.settings.kubernetes?.enabled }`,
        `--rd-networking=${ rdNetworking }`,
      );
    } catch (error: any) {
      if (typeof error?.stdout === 'string') {
        error.stdout = error.stdout.replace(/\0/g, '');
      }
      if (typeof error?.stderr === 'string') {
        error.stderr = error.stderr.replace(/\0/g, '');
      }
      console.error(`Could not set up kubeconfig integration for ${ distro }:`, error);

      return `Error setting up integration`;
    }
    console.log(`kubeconfig integration for ${ distro } set to ${ state }`);
  }

  protected get nonBlacklistedDistros(): Promise<WSLDistro[]> {
    return (async() => {
      let wslOutput: string;

      try {
        wslOutput = await this.captureCommand({ encoding: 'utf16le' }, '--list', '--verbose');
      } catch (error: any) {
        console.error(`Error listing distros: ${ error }`);

        return Promise.resolve([]);
      }
      // As wsl.exe may be localized, don't check state here.
      const parser = /^[\s*]+(?<name>.*?)\s+\w+\s+(?<version>\d+)\s*$/;

      return wslOutput.trim()
        .split(/[\r\n]+/)
        .slice(1) // drop the title row
        .map(line => line.match(parser)?.groups)
        .filter(defined)
        .map(group => new WSLDistro(group.name, parseInt(group.version)))
        .filter((distro: WSLDistro) => !DISTRO_BLACKLIST.includes(distro.name));
    })();
  }

  /**
   * Returns a list of WSL distros that RD can integrate with.
   */
  protected get supportedDistros(): Promise<WSLDistro[]> {
    return (async() => {
      return (await this.nonBlacklistedDistros).filter(distro => distro.version === 2);
    })();
  }

  protected async markIntegration(distro: string, state: boolean): Promise<void> {
    try {
      const exe = await this.getLinuxToolPath(distro, executable('wsl-helper-linux'));
      const mode = state ? 'set' : 'delete';

<<<<<<< HEAD
      await this.execCommand({ distro, root: true }, executable, 'wsl', 'integration', 'state', `--mode=${ mode }`);
=======
      await this.execCommand({ distro, root: true }, exe, 'wsl', 'integration-state', `--mode=${ mode }`);
>>>>>>> 42fdf793
    } catch (ex) {
      console.error(`Failed to mark integration for ${ distro }:`, ex);
    }
  }

  async listIntegrations(): Promise<Record<string, boolean | string>> {
    // Get the results in parallel
    const distros = await this.nonBlacklistedDistros;
    const states = distros.map(d => (async() => [d.name, await this.getStateForIntegration(d)] as const)());

    return Object.fromEntries(await Promise.all(states));
  }

  /**
   * Tells the caller what the state of a distro is. For more information see
   * the comment on `IntegrationManager.listIntegrations`.
   */
  protected async getStateForIntegration(distro: WSLDistro): Promise<boolean|string> {
    if (distro.version !== 2) {
      console.log(`WSL distro "${ distro.name }": is version ${ distro.version }`);

      return `Rancher Desktop can only integrate with v2 WSL distributions (this is v${ distro.version }).`;
    }
    try {
      const exe = await this.getLinuxToolPath(distro.name, executable('wsl-helper-linux'));
      const stdout = await this.captureCommand(
        { distro: distro.name },
<<<<<<< HEAD
        executable, 'wsl', 'integration', 'state', '--mode=show');
=======
        exe, 'wsl', 'integration-state', '--mode=show');
>>>>>>> 42fdf793

      console.debug(`WSL distro "${ distro.name }": wsl-helper output: "${ stdout.trim() }"`);
      if (['true', 'false'].includes(stdout.trim())) {
        return stdout.trim() === 'true';
      } else {
        return `Error: ${ stdout.trim() }`;
      }
    } catch (error) {
      console.log(`WSL distro "${ distro.name }" ${ error }`);
      if ((typeof error === 'object' && error) || typeof error === 'string') {
        return `${ error }`;
      } else {
        return `Error: unexpected error getting state of distro`;
      }
    }
  }

  async removeSymlinksOnly(): Promise<void> {}
}<|MERGE_RESOLUTION|>--- conflicted
+++ resolved
@@ -388,18 +388,12 @@
    */
   protected async syncDistroDockerPlugin(distro: string, pluginName: string, state: boolean) {
     try {
-<<<<<<< HEAD
-      const srcPath = await this.getLinuxToolPath(distro, 'bin', pluginName);
-      const executable = await this.getLinuxToolPath(distro, 'wsl-helper');
-=======
       const srcPath = await this.getLinuxToolPath(distro,
         path.join(paths.resources, 'linux', 'bin', pluginName));
-      const destDir = '$HOME/.docker/cli-plugins';
-      const destPath = `${ destDir }/${ pluginName }`;
->>>>>>> 42fdf793
+      const wslHelper = await this.getLinuxToolPath(distro, executable('wsl-helper-linux'));
 
       console.debug(`Syncing docker plugin ${ pluginName } for distribution ${ distro }: ${ state }`);
-      await this.execCommand({ distro }, executable, 'wsl', 'integration', 'docker-plugin', `--plugin=${ srcPath }`, `--state=${ state }`);
+      await this.execCommand({ distro }, wslHelper, 'wsl', 'integration', 'docker-plugin', `--plugin=${ srcPath }`, `--state=${ state }`);
     } catch (error) {
       console.error(`Failed to sync ${ distro } docker plugin ${ pluginName }: ${ error }`.trim());
     }
@@ -509,11 +503,7 @@
       const exe = await this.getLinuxToolPath(distro, executable('wsl-helper-linux'));
       const mode = state ? 'set' : 'delete';
 
-<<<<<<< HEAD
-      await this.execCommand({ distro, root: true }, executable, 'wsl', 'integration', 'state', `--mode=${ mode }`);
-=======
-      await this.execCommand({ distro, root: true }, exe, 'wsl', 'integration-state', `--mode=${ mode }`);
->>>>>>> 42fdf793
+      await this.execCommand({ distro, root: true }, exe, 'wsl', 'integration', 'state', `--mode=${ mode }`);
     } catch (ex) {
       console.error(`Failed to mark integration for ${ distro }:`, ex);
     }
@@ -541,11 +531,7 @@
       const exe = await this.getLinuxToolPath(distro.name, executable('wsl-helper-linux'));
       const stdout = await this.captureCommand(
         { distro: distro.name },
-<<<<<<< HEAD
-        executable, 'wsl', 'integration', 'state', '--mode=show');
-=======
-        exe, 'wsl', 'integration-state', '--mode=show');
->>>>>>> 42fdf793
+        exe, 'wsl', 'integration', 'state', '--mode=show');
 
       console.debug(`WSL distro "${ distro.name }": wsl-helper output: "${ stdout.trim() }"`);
       if (['true', 'false'].includes(stdout.trim())) {
